--- conflicted
+++ resolved
@@ -43,11 +43,8 @@
 	clusterAddrs    string
 	tlsServerName   string
 	insecure        bool
-<<<<<<< HEAD
 	keyPrefix       string
-=======
 	useTLS          bool
->>>>>>> ff887e1f
 )
 
 // rootCmd represents the base command when called without any subcommands
